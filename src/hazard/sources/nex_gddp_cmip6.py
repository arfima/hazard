--- conflicted
+++ resolved
@@ -54,7 +54,6 @@
         self.quantities = {"tas": {"name": "Daily average temperature"}}
 
     def path(self, gcm="NorESM2-MM", scenario="ssp585", quantity="tas", year=2030):
-<<<<<<< HEAD
         items = stac_utilities.search_stac_items(catalog_url=self.catalog_url, search_params={"collection": self.collection_id ,"datetime": year, "query": {"cmip6:model": {"eq": gcm}, "cmip6:scenario": {"eq": scenario}}})
         if len(items) == 0:
             raise ValueError(f"No items found for gcm={gcm}, scenario={scenario}, year={year}")
@@ -64,20 +63,6 @@
             item = items[0]
         href = item.assets[quantity].href
         return href.replace("https://nasagddp.blob.core.windows.net/nex-gddp-cmip6/NEX/GDDP-CMIP6","s3://nex-gddp-cmip6/NEX-GDDP-CMIP6")
-=======
-        component = self.subset[gcm]
-        variant_label = component["variant_label"]
-        grid_label = component["grid_label"]
-        filename = f"{quantity}_day_{gcm}_{scenario}_{variant_label}_{grid_label}_{year}.nc"
-        return (
-            posixpath.join(
-                self.root,
-                f"NEX-GDDP-CMIP6/{gcm}/{scenario}/{variant_label}/{quantity}/",
-            )
-            + filename,
-            filename,
-        )
->>>>>>> 10ba9b35
 
     def gcms(self) -> List[str]:
         return list(self.subset.keys())
