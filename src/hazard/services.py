--- conflicted
+++ resolved
@@ -24,11 +24,8 @@
     bucket: Optional[str] = None,
     prefix: Optional[str] = None,
     store: Optional[str] = None,
-<<<<<<< HEAD
-    inventory_format: Optional[str] = "osc",
-=======
-    extra_xarray_store: Optional[bool] = False
->>>>>>> 18fdde1f
+    extra_xarray_store: Optional[bool] = False,
+    inventory_format: Optional[str] = "osc"
 ):
     """
     Run the days_tas_above indicator generation for a list of models,scenarios, thresholds,
